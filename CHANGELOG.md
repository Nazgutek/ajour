--- conflicted
+++ resolved
@@ -7,30 +7,19 @@
 The sections should follow the order `Packaging`, `Added`, `Changed`, `Fixed` and `Removed`.
 
 ## [Unreleased]
+### Packaging
+- Added local logging for debugging the application. An `ajour.log` file is saved in the ajour config directory. This file can be shared along with any bug reports to help better debug the issue
 ### Added
 - Improve clarity of row titles to reflect current sort state
   - A little up-, or down-arrow has been added to indicate sort direction, and a color has been added to the selected colum
-- Added local logging for debugging the application. An `ajour.log` file is saved in the ajour config directory. This file can be shared along with any bug reports to help better debug the issue
 ### Changed
-<<<<<<< HEAD
 - Made it easier to use Ajour if you play both Classic and Retail by moving the control from settings into the menubar
   - Ajour will now parse both Classic and Retail directories on launch. This means that when you switch between the two it will now be instantaneously
 ### Fixed
 - Update all will now respect ignored addons, and correctly skip them
-- Ignoring an addon, will now correctly clear the last opened addon state
-  - If you opened details for an addon, and ignored it and unignored it right after it would re-appear as opened. This is now fixed so it will re-appear as closed
-- Settings window will now be closed on interactions outside of it
-  - It was a bit confusing that the settings window stayed open even though you interacted with the application outside of settings. This is now corrected, so any interaction will close the window, if it's open
-=======
-- When displaying details for an addon, the title of the addon is highlighted to improve visibility of which addon is expanded.
-- Made it easier to use Ajour if you play both Classic and Retail by moving the control from settings into the menubar.
-  - Ajour will now parse both Classic and Retail directories on launch. This means that when you switch between the two it will now be instantaneously.
-### Fixed
-- Ignoring an addon, will now correctly clear the last opened addon state.
-  - If you opened details for an addon, and ignored it and unignored it right after it would re-appear as opened. This is now fixed so it will re-appear as closed. 
-- Settings and details window will now be closed on interactions outside of it.
-  - It was a bit confusing that the these windows stayed open even though you interacted with the application outside of it. This is now corrected, so any interaction will close them. 
->>>>>>> bc3e6e0d
+- The settings- and detail-window will now be closed on interactions outside of it
+  - It was a bit confusing that the windows stayed open even though you interacted with the application outside of them
+- When displaying details for an addon, the title of the addon is highlighted to improve visibility of which addon is expanded
 - Better toc file parsing
   - We now have better logic catching the values inside the toc file
   - If we for some reason does not find a title for the addon, we fallback and use the foldername
