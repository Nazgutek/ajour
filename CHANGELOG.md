# Changelog

All notable changes to this project will be documented in this file.

The format is based on [Keep a Changelog](https://keepachangelog.com/en/1.0.0/),
and this project adheres to [Semantic Versioning](https://semver.org/spec/v2.0.0.html).

The sections should follow the order `Packaging`, `Added`, `Changed`, `Fixed` and `Removed`.

## [Unreleased]
### Added
<<<<<<< HEAD
- 10 new themes has been bundled together with the application.
  - The way you define a theme has been refactored so we can define more nuances.
  - This is a breaking changes for old themes, which needs to be refactored to the new format. By default if the theme does not conform to the new format, Ajour will simply not try to parse it.
=======
- Added a command line option to update all addons with an update without launching the GUI. Process will exit after completing.
  - Use `ajour update` from command line

>>>>>>> 23fa3d1e
### Fixed
- Fixed a case where we would choose alpha even though it was older than stable.
- Fixed fingerprinting where some addons would fail during fingerprinting due to invalid UTF-8 characters and missing files. These addons now successfully fingerprint.

## [0.4.0] - 2020-10-06
### Added
- The catalog has been implemented 📦
  - This is long awaited, but we wanted to get it right. You can now easily and quickly search, filter and install addons
  - This first release of the catalog will come with CurseForge as source and in the next release we will add Tukui as well
- Logic for falling back to root World of Warcraft directory if a sub-folder was chosen
  - We solved a UX problem with some coding logic. It was not always clear that Ajour requires the World of Warcraft root folder

### Changed
- Tidy up Settings
- Better onboarding the first time you start Ajour
  - We have added a nice button to the welcome message to let users easily get going by selecting the World of Warcraft path

## [0.3.5] - 2020-10-01
### Packaging
- Updated Ajour icon.
- Added an alternative build that uses OpenGL. This will allow Ajour to be used by the widest possible audience, and resolve issues where users couldn't use Ajour with older / certain GPU configurations. An alternative download link will be provided to users wanting to try this build over the default.
- Added AppImage release that can be used on linux distro

### Added

- You can now select which release channel you want each addon to use. Currently `alpha`, `beta` and `stable` is supported.
- Columns can now be toggled as visible and reordered from settings. In addition, 3 new optional columns have been added that can be toggled (Channel, Game Version, Author).
- Added command line options that can be specified to change the behavior of Ajour at runtime.
  - `--data <PATH>` can be specified to use a custom data directory
  - `--aa <true / false>` can be specified to enable / disable Anti-aliasing. Anti-aliasing is used by default if not specified.

### Changed

- Ignored addons has been removed from settings, and is now present in the addon list with a `ignored` status.
  - Reason for this is to clean up settings view. 
- Reworked the controls for selected flavor. It should now be more obvious what is selected and what you can select.
- Ajour now does a better job at cache busting by looking at the modified date on a Addon folder.

### Fixed

- Ajour now creates the `.config` dir if it does not exist on macOS and Linux.
  - This fixes a crash where Ajour coudn't start if the user didn't have a `.config` directory.
- Fixed a issue where Ajour would crash if CurseForge returned Minecraft addons instead of a World of Warcraft addons.
  - We have had a incident where a requested World of Warcraft addon was returned as a Minecraft plugin called HorsePower. This we did not expect so Ajour would crash. 

## [0.3.4] - 2020-09-26
### Packaging

- Windows: Ajour now comes bundled with the needed dependencies. This way we avoid relying on the system having Microsoft Visual C++ 2015 Redistributable.

### Added

- It is now possible to see when a update was released in the details view of an addon. 
- A website button has been added to the detail view of each addon.
  - The idea is that with this button, it is easy to open up the addon website and view additional information which Ajour might not show.
- Columns can be resized by clicking & dragging the dividers between the column headers. This change will be saved and used when starting Ajour.
- Window size will be saved when resizing the application and used when starting Ajour.
- UI Scaling has been added to settings. UI scale can be increased or decreased and will be saved when changed.
- A backup option has been added to archive the AddOns and WTF folders from each flavor installed on the machine to a user chosen directory.
  - Backups created through Ajour are not actively managed once created, so pruning old backups and restoring from a backup need to be handled by the user

### Changed

- Detail view has now a more calm look by utlilizing the space to the right, and by increasing the opacity of the background slighty to create some levels in the design.

## [0.3.3] - 2020-09-17

### Packaging

- Added local logging for debugging the application. An `ajour.log` file is saved in the ajour config directory. This file can be shared along with any bug reports to help better debug the issue

### Added

- Improve clarity of row titles to reflect current sort state

### Changed

- Made it easier to use Ajour if you play both Classic and Retail by moving the control from settings into the menubar
  - Ajour will now parse both Classic and Retail directories on launch. This means that when you switch between the two it will now be instantaneously

### Fixed

- Update all will now respect ignored addons, and correctly skip them
- The settings- and detail-window will now be closed on interactions outside of it
  - It was a bit confusing that the windows stayed open even though you interacted with the application outside of them
- When displaying details for an addon, the title of the addon is highlighted to improve visibility of which addon is expanded
- Better toc file parsing
  - We now have better logic catching the values inside the toc file
  - If we for some reason does not find a title for the addon, we fallback and use the foldername
- Check for case-insensitive version of `Interface/AddOns` folder for robustness
- Check for & create ajour config folder before launching concurrent init operations
  - The `load_config` and `load_user_themes` operations are launched concurrently on startup. Since they both require the config folder, they will both try to create it if it doesn't exist. This causes a panic on linux since the `create_dir` fs operation fails if the folder already exists

## [0.3.2] - 2020-09-11

### Changed

- Light theme is now a bit more gentle to the eyes. Don't worry, it's still not default.
- Switched Refresh and Update All buttons.

## [0.3.1] - 2020-09-11

### Fixed

- Correctly rehashes addon after an update.
  - After an addon was updated we did in some cases not rehash correctly. This was due to the fact that a addon can have multiple folders and this was not taken into account in this case. Another case was that we replaced the content with the new update, but that could again lead to a miscalclulated hash if there was a mismatch in amount of files. Thanks to [tarkah](https://github.com/tarkah) for these optimizations.

## [0.3.0] - 2020-09-10

### Added

- Fingerprinting is now used to better match addons.
  - This is a bigger refactor, which introduces a whole new way of matching addons. We are now doing a hash of each addon, which we then compare with the API to see if we need to update or not. It has, however, introduced a longer initial load time because we need to hash each addon. The hash is saved locally, so we have some logic in place to minimize the amount of times we are hashing.

### Fixed

- Trimming leading and trailing whitespace from toc values.
  - Small issue where some `.toc` files added multiple space before, or after values which would confuse our UI.
- UI glitch in settings has been removed.

## [0.2.5] - 2020-09-05

### Added

- Make columns sortable (by [tarkah](https://github.com/tarkah))
- Support for user themes and theme selection (by [tarkah](https://github.com/tarkah))

### Fixed

- UTF-8 issue in .toc file
- Updated copy, and improved onboarding experience

## [0.2.4] - 2020-09-02

### Added

- Ajour checks itself for updates (by [tarkah](https://github.com/tarkah))
- Tukui now handle classic flavor

### Changed

- Removed details button. Title is now clickable.

### Fixed

- Parsing issue with Tukui addons.

## [0.2.3] - 2020-08-30

### Added

- New logic for bundling together addons
- Author information in addon details
- Ignore and unignore addons

### Changed

- Throttle # of connections to api

## [0.2.2] - 2020-08-27

### Added

- Select game flavor in Settings

### Fixed

- Large addons were not being timedout
- Linux users were not able to select a folder in file dialog

## [0.2.1] - 2020-08-26

### Added

- Settings view
- File dialog to select World of Warcraft pth from settings view
- Force download button on addons

### Fixed

- Better copy for many strings<|MERGE_RESOLUTION|>--- conflicted
+++ resolved
@@ -9,15 +9,12 @@
 
 ## [Unreleased]
 ### Added
-<<<<<<< HEAD
 - 10 new themes has been bundled together with the application.
   - The way you define a theme has been refactored so we can define more nuances.
   - This is a breaking changes for old themes, which needs to be refactored to the new format. By default if the theme does not conform to the new format, Ajour will simply not try to parse it.
-=======
 - Added a command line option to update all addons with an update without launching the GUI. Process will exit after completing.
   - Use `ajour update` from command line
 
->>>>>>> 23fa3d1e
 ### Fixed
 - Fixed a case where we would choose alpha even though it was older than stable.
 - Fixed fingerprinting where some addons would fail during fingerprinting due to invalid UTF-8 characters and missing files. These addons now successfully fingerprint.
